"""
Enhanced agent architecture following SmolAgents best practices.
According to SmolAgents docs: Use clear role definition, proper error handling, and efficient workflows.
"""
import asyncio
import os
from typing import Optional
from smolagents import (
    CodeAgent,
    ToolCallingAgent,
    InferenceClientModel,
    DuckDuckGoSearchTool,
    OpenAIServerModel
)
from dotenv import load_dotenv

from tools.web_tools import (
    scrape_website, 
    enhanced_close_popups, 
    enhanced_search_item,

)
from tools.database_tools import (
    add_entry_fee,
    add_exhibition,
    add_url,
    add_prize,
    describe_schema,
    get_unprocessed_urls,
    get_exhibition_stats,
    bulk_insert_exhibitions,
    get_exhibitions_by_criteria,
    generate_fee_analysis_report,
    cleanup_duplicate_entries,
    add_database_indexes
)
from models.db import AsyncDatabaseManager
import helium

load_dotenv()


class AgentConfig:
    """Configuration for agents following SmolAgents best practices."""

    PROVIDER = "openai"  # 'hf-inference' or 'openai'
    
    if PROVIDER == "hf-inference":
        SCRAPE_MODEL = "meta-llama/Llama-3.3-70B-Instruct"
        WEB_MODEL = "meta-llama/Llama-3.3-70B-Instruct"
        MANAGER_MODEL = "Qwen/Qwen3-32B"
        BROWSER_MODEL = "Qwen/Qwen2.5-VL-32B-Instruct"
        DATABASE_MODEL = "Qwen/Qwen2.5-Coder-32B-Instruct"
    else:
        SCRAPE_MODEL = "gpt-4o-mini"
        WEB_MODEL = "gpt-4o-mini"
<<<<<<< HEAD
        MANAGER_MODEL = "gpt-4o"
        BROWSER_MODEL = "gpt-4o-mini"
        DATABASE_MODEL = "gpt-4o-mini"
=======
        MANAGER_MODEL = "gpt-4.1"
        BROWSER_MODEL = "gpt-4o"
        DATABASE_MODEL = "gpt-4o"
>>>>>>> 45f386c7
    
    # Agent parameters following best practices
    MAX_STEPS_WORKER = 15  # Reduced from 20 for efficiency
    MAX_STEPS_MANAGER = 40  # Reduced from 50 for efficiency
    VERBOSITY = 1  # Reduced verbosity for cleaner logs
    
    # According to SmolAgents best practices: Use planning intervals
    PLANNING_INTERVAL = 3


class EnhancedAgentOrchestrator:
    """
    Enhanced multi-agent orchestrator following SmolAgents best practices.
    According to docs: Clear role definition, minimal overlap, proper error handling.
    """
    
    def __init__(self, db_manager: AsyncDatabaseManager):
        self.db = db_manager
        self.config = AgentConfig()
        self.agents: dict = {}
        self._setup_agents()
    
    def _create_base_model(self, model_id: str) -> InferenceClientModel:
        """Create base model with consistent configuration."""
        return InferenceClientModel(
            model_id=model_id,
            provider="hf-inference",
            token=os.environ['HF_TOKEN']
        )
    
    def _create_server_model(self, model_id: str) -> OpenAIServerModel:
        """Create server model with consistent configuration."""
        return OpenAIServerModel(
            model_id=model_id,
            api_key=os.environ['OPENAI_API_KEY']
        )
    
    def _create_model(self, model_id: str) -> Optional[object]:
        """
        Create model based on provider.
        According to SmolAgents best practices: Use consistent model creation.
        """
        if self.config.PROVIDER == "hf-inference":
            return self._create_base_model(model_id)
        elif self.config.PROVIDER == "openai":
            return self._create_server_model(model_id)
        else:
            raise ValueError(f"Unsupported provider: {self.config.PROVIDER}")
    
    def _setup_agents(self):
        """
        Setup agents following SmolAgents best practices.
        According to docs: Clear role definition and appropriate tools.
        """
        
        # Browser Agent - Specialized for navigation only
        # According to best practices: Minimal, focused responsibilities
        self.agents['browser'] = CodeAgent(
            tools=[enhanced_close_popups, enhanced_search_item],
            model=self._create_model(self.config.BROWSER_MODEL),
            additional_authorized_imports=["helium", "time"],
            max_steps=self.config.MAX_STEPS_WORKER,
            verbosity_level=self.config.VERBOSITY,
            planning_interval=self.config.PLANNING_INTERVAL,
            name="Browser_Navigation_Agent",
            description=(
                "Specialized agent for browser navigation tasks. "
                "Can close popups, search for text on pages, and navigate browser elements. "
                "Does NOT scrape content - only handles navigation."
            ),
        )
        
        # Web Search Agent - Enhanced with better descriptions
        self.agents['search'] = ToolCallingAgent(
            model=self._create_model(self.config.WEB_MODEL),
            tools=[DuckDuckGoSearchTool()],
            max_steps=self.config.MAX_STEPS_WORKER,
            verbosity_level=self.config.VERBOSITY,
            planning_interval=self.config.PLANNING_INTERVAL,
            provide_run_summary=True,  # According to best practices
            name="Web_Search_Specialist",
            description=(
                "Specialized agent for web search operations. "
                "Finds relevant URLs for art exhibitions, open calls, and art fairs in the UK. "
                "Returns structured lists of URLs with descriptions."
            ),
        )
        
        # Content Scraper - Separated from navigation
        self.agents['scraper'] = ToolCallingAgent(
            model=self._create_model(self.config.SCRAPE_MODEL),
            tools=[scrape_website],
            max_steps=self.config.MAX_STEPS_WORKER,
            verbosity_level=self.config.VERBOSITY,
            planning_interval=self.config.PLANNING_INTERVAL,
            provide_run_summary=True,
            name="Content_Extraction_Specialist",
            description=(
                "Specialized agent for content extraction from websites. "
                "Extracts exhibition details, entry fees, prizes, and venue information. "
                "Uses rate-limited scraping to avoid blocking."
            ),
        )
        
        # Database Agent - Enhanced with validation
        self.agents['database'] = ToolCallingAgent(
            model=self._create_model(self.config.DATABASE_MODEL),
<<<<<<< HEAD
            tools=[
                add_entry_fee, add_exhibition, add_url, add_prize, describe_schema, 
                get_unprocessed_urls, get_exhibition_stats, bulk_insert_exhibitions,
                get_exhibitions_by_criteria, generate_fee_analysis_report,
                cleanup_duplicate_entries, add_database_indexes
            ],
=======
            tools=[add_entry_fee, add_exhibition, add_url, add_prize, describe_schema, get_unprocessed_urls, get_exhibition_stats],
>>>>>>> 45f386c7
            max_steps=self.config.MAX_STEPS_WORKER,
            verbosity_level=self.config.VERBOSITY,
            planning_interval=self.config.PLANNING_INTERVAL,
            provide_run_summary=True,
            name="Database_Management_Specialist",
            description=(
                "Specialized agent for database operations. "
                "Stores exhibition data, entry fees, prizes, and URLs with validation. "
                "Includes advanced features like bulk operations, criteria-based queries, "
                "analytics reporting, duplicate cleanup, and performance optimization. "
                "Ensures data consistency and handles duplicates properly."
            ),
        )
        
        # Manager Agent - Following best practices for coordination
        self.agents['manager'] = CodeAgent(
            model=self._create_model(self.config.MANAGER_MODEL),
            tools=[get_exhibition_stats, get_unprocessed_urls],  # Manager doesn't need direct tools
            managed_agents=list(self.agents.values()),
            max_steps=self.config.MAX_STEPS_MANAGER,
            verbosity_level=self.config.VERBOSITY,
            planning_interval=self.config.PLANNING_INTERVAL,
            name="Research_Coordinator",
            description=(
                "Coordinates the art exhibition research process. "
                "Delegates tasks to specialized agents and ensures efficient workflow. "
                "Can monitor database statistics and track unprocessed URLs. "
                "Focuses on high-level strategy and result integration."
            ),
            additional_authorized_imports=["asyncio", "time", "random", "json", "re", "datetime", "logging", "helium"],
        )
    
    def get_agent(self, agent_type: str) -> Optional[object]:
        """Get agent by type with validation."""
        return self.agents.get(agent_type)
    
    def get_manager(self) -> CodeAgent:
        """Get the manager agent."""
        return self.agents['manager']
    
    async def run_research_task(self, task_description: str) -> str:
        """
        Run the research task with proper error handling.
        According to best practices: Implement proper error recovery.
        """
        try:
            # Initialize browser for the browser agent
            browser_agent = self.get_agent('browser')
            if browser_agent:
                browser_agent.python_executor("from helium import *")
            
            # Run the task through the manager
            manager = self.get_manager()
            result = manager.run(task_description, max_steps=self.config.MAX_STEPS_MANAGER)
            
            return result
            
        except Exception as e:
            error_msg = f"Research task failed: {str(e)}"
            print(error_msg)
            return error_msg
    
    def cleanup(self):
        """Clean up agent resources."""
        # Close any browser sessions
        try:
            helium.kill_browser()
        except Exception:
            pass


def create_enhanced_task_prompt() -> str:
    """
    Create enhanced task prompt following SmolAgents best practices.
    According to docs: Make task very clear and provide specific guidance.
    """
    
    with open("helium_instructions.txt", "r") as f:
        helium_instructions = f.read()
    
    task = """
    DATABASE SCHEMA:
    
    Table: urls
    - id: INTEGER (Primary Key)
    - raw_title: TEXT - Raw scraped title
    - raw_date: VARCHAR(100) - Raw scraped date
    - raw_location: VARCHAR(255) - Raw scraped location
    - raw_description: TEXT - Raw scraped description
    - url: VARCHAR(255) - The exhibition URL
    - created_at, updated_at: TIMESTAMP
    - updated_at: TIMESTAMP - Last updated timestamp
    
    Table: exhibitions  
    - id: INTEGER (Primary Key)
    - title: VARCHAR(255) - Exhibition title
    - date_start: DATE - Start date
    - date_end: DATE - End date
    - venue: VARCHAR(255) - Venue name
    - location: VARCHAR(255) - Location
    - county: VARCHAR(100) - UK county
    - description: TEXT - Exhibition description
    - url_id: INTEGER (Foreign Key -> urls.id)
    - created_at, updated_at: TIMESTAMP
    - updated_at: TIMESTAMP - Last updated timestamp
    
    Table: entry_fees
    - id: INTEGER (Primary Key)
    - exhibition_id: INTEGER (Foreign Key -> exhibitions.id)
    - fee_type: VARCHAR(100) - Type of fee
    - number_entries: INTEGER - Number of entries (if applicable)
    - fee_amount: DECIMAL(10,2) - Fee amount
    - flat_rate: DECIMAL(10,2) - Flat rate fee (if applicable)
    - commission_percent: DECIMAL(5,2) - Commission percentage (if applicable)
    
    Table: prizes
    - id: INTEGER (Primary Key)  
    - exhibition_id: INTEGER (Foreign Key -> exhibitions.id)
    - prize_rank: VARCHAR(100) - Rank of the prize (e.g., 1st, 2nd)
    - prize_type: VARCHAR(100) - Type of prize (e.g., cash, exhibition)
    - prize_description: TEXT - Description of the prize
    - created_at, updated_at: TIMESTAMP
    - updated_at: TIMESTAMP - Last updated timestamp


    **TASK: ART EXHIBITION RESEARCH COORDINATOR**

    **OBJECTIVE:**

    Systematically discover, extract, and catalog UK art exhibitions and open calls for the period of January 2023 to July 2026. 
    The current date is June 11, 2025 and therefore looking for data on past, present and future events. The primary goal is to build a comprehensive database to analyze trends in entry fees, prizes, and exhibition frequency.

    **SUCCESS CRITERIA:**

    * **Volume:** Collect and store 1000+ unique exhibition entries.
    * **Completeness:** Include complete entry fee structures (tiered, flat) and capture prize information where available.
    * **Data Integrity:** Maintain high standards of data quality and consistency.

    **AGENT WORKFLOW (Iterative Sequence):**

    This task follows a structured, iterative workflow. After an initial search phase, you will process and save data for one URL at a time.
    It may be helpful to review the database schema before starting the task. The schema is available in the `describe_schema` tool.

    1.  **SEARCH PHASE (Web_Search_Specialist):**
        * **Find Aggregators:** Identify UK art exhibition aggregator sites, prioritizing `ArtRabbit`, `Artlyst`, and `The Art Newspaper`.
        * **Search Topics:** Use queries like `"UK art open call 2023"`, `"UK art open call 2024"`, `"UK art open call 2025"`, 
        `"UK art open call 2026"`, `"UK art exhibition 2024"`, and `"UK art fair 2025"`.
        * **URL Collection:** Collect an initial batch of 100-200 relevant URLs before proceeding to the next phase.

    2.  **ITERATIVE PROCESSING LOOP (For each URL):**

        * **A. NAVIGATION PHASE (Browser_Navigation_Agent):**
            * Navigate to the next URL in the queue.
            * Handle any pop-ups or cookie banners to access page content.
            * Search the page for key terms: `"entry fee"`, `"submission fee"`, `"prize"`.

        * **B. EXTRACTION & STORAGE PHASE (Content_Extraction_Specialist & Database_Management_Specialist):**
            * This phase must be completed for each URL before starting the next.
            * **Extraction:**
                * **Exhibition Details:** Extract `title`, `dates`, `venue`, `location`, `county`, `description`.
                * **Fee Structures:** Extract `fee type` (tiered vs flat) and associated costs.
                * **Prize Information:** Extract `prize rank`, `amount`, and `type`.
            * **Storage (Immediate & Sequential):**
                * **First:** Store the URL with its raw, unprocessed data using a function like `add_url_async()`.
                * **Then:** Store the structured exhibition details using `add_exhibition_async()`.
                * **Then:** Store the structured entry fee information using `add_entry_fee_async()`.
                * **Finally:** Store the structured prize information using `add_prize_async()`.

    **DATA QUALITY REQUIREMENTS:**

    * **Date Format:** Validate all dates are in `YYYY-MM-DD` format.
    * **Numeric Fees:** Ensure all fee and prize amounts are numeric (e.g., `25.00`).
    * **Deduplication:** Check for and prevent duplicate URL or exhibition entries.
    * **Field Verification:** Verify that all required database fields are present before storage.

    **ERROR HANDLING:**

    * **Retries:** Retry failed network requests up to 3 times.
    * **Skip & Log:** If a URL remains problematic, log the error and skip to the next URL. The process must not stop.
    * **Rate Limiting:** Implement a randomized delay of 2-8 seconds between requests.

    **EFFICIENCY & COORDINATION STRATEGY:**

    * **Batching:** Process URLs in logical batches of 10-20 to manage workflow.
    * **Prioritization:** Prioritize high-value aggregator sites and exhibitions with clear fee structures.
    * **SmolAgents Best Practices:** Reduce LLM calls by batching similar operations (like the initial search) and using deterministic validation (e.g., regex for dates) wherever possible. Delegate specialized tasks to the appropriate agents and integrate results efficiently.
    """
    
    return task + "\n\n" + helium_instructions


# Usage example and factory function
async def create_research_system() -> EnhancedAgentOrchestrator:
    """
    Factory function to create the enhanced research system.
    According to best practices: Proper initialization and resource management.
    """
    # Initialize async database
    db_manager = AsyncDatabaseManager()
    await db_manager.initialize_database()
    
    # Create agent orchestrator
    orchestrator = EnhancedAgentOrchestrator(db_manager)
    
    return orchestrator


# Main execution function
async def run_enhanced_research():
    """
    Main function to run the enhanced research system.
    According to best practices: Proper async handling and cleanup.
    """
    orchestrator = None
    try:
        # Create and initialize system
        orchestrator = await create_research_system()
        
        # Create enhanced task prompt
        task_prompt = create_enhanced_task_prompt()
        
        # Run the research task
        result = await orchestrator.run_research_task(task_prompt)
        
        print("Research completed!")
        print(f"Result: {result}")
        
        return result
        
    except Exception as e:
        print(f"Research system error: {e}")
        return None
        
    finally:
        # Clean up resources
        if orchestrator:
            orchestrator.cleanup()
            await orchestrator.db.close()


if __name__ == "__main__":
    # Run the enhanced research system
    asyncio.run(run_enhanced_research())<|MERGE_RESOLUTION|>--- conflicted
+++ resolved
@@ -54,18 +54,12 @@
     else:
         SCRAPE_MODEL = "gpt-4o-mini"
         WEB_MODEL = "gpt-4o-mini"
-<<<<<<< HEAD
         MANAGER_MODEL = "gpt-4o"
         BROWSER_MODEL = "gpt-4o-mini"
         DATABASE_MODEL = "gpt-4o-mini"
-=======
-        MANAGER_MODEL = "gpt-4.1"
-        BROWSER_MODEL = "gpt-4o"
-        DATABASE_MODEL = "gpt-4o"
->>>>>>> 45f386c7
     
     # Agent parameters following best practices
-    MAX_STEPS_WORKER = 15  # Reduced from 20 for efficiency
+    MAX_STEPS_WORKER = 10  # Reduced from 20 for efficiency
     MAX_STEPS_MANAGER = 40  # Reduced from 50 for efficiency
     VERBOSITY = 1  # Reduced verbosity for cleaner logs
     
@@ -170,16 +164,12 @@
         # Database Agent - Enhanced with validation
         self.agents['database'] = ToolCallingAgent(
             model=self._create_model(self.config.DATABASE_MODEL),
-<<<<<<< HEAD
             tools=[
                 add_entry_fee, add_exhibition, add_url, add_prize, describe_schema, 
                 get_unprocessed_urls, get_exhibition_stats, bulk_insert_exhibitions,
                 get_exhibitions_by_criteria, generate_fee_analysis_report,
                 cleanup_duplicate_entries, add_database_indexes
             ],
-=======
-            tools=[add_entry_fee, add_exhibition, add_url, add_prize, describe_schema, get_unprocessed_urls, get_exhibition_stats],
->>>>>>> 45f386c7
             max_steps=self.config.MAX_STEPS_WORKER,
             verbosity_level=self.config.VERBOSITY,
             planning_interval=self.config.PLANNING_INTERVAL,
